#
# cernbox-wopi-server spec file
#
Name:      cernbox-wopi-server
Summary:   A WOPI server to support Office online suites for the ScienceMesh IOP
Version:   4.3
Release:   1%{?dist}
License:   GPLv3
Buildroot: %{_tmppath}/%{name}-buildroot
Group:     CERN-IT/ST
BuildArch: noarch
Source: %{name}-%{version}.tar.gz

BuildRequires: python(abi) >= 3.6
Requires: python(abi) >= 3.6, python36-pip
# pip3-installed "Requires": python3-flask, python3-jwt, python3-pyOpenSSL, requests
# Note that python3-xrootd and python3-cs3api are not explicit dependencies given that they are dynamically loaded.
# The following to avoid to pick up /bin/python as an automatic dependency
AutoReq: no

%description
This RPM provides a Flask-based reference implementation of the WOPI protocol for the CS3 ScienceMesh IOP.

The server supports storage via the CS3 APIs to the IOP (still work in progress), local storage for testing purposes,
as well as xrootd-based storages currently used in production at CERN for CERNBox.

# Don't do any post-install weirdness, especially compiling .py files
%define __os_install_post %{nil}

# Get the python lib directory
%define _python_lib %(python3 -c "from distutils import sysconfig; print(sysconfig.get_python_lib())")

%prep
%setup -n %{name}-%{version}

%install
# server versioning
sed -i "s/WOPISERVERVERSION = 'git'/WOPISERVERVERSION = '%{version}-%{release}'/" src/wopiserver.py
# installation
rm -rf %buildroot/
mkdir -p %buildroot/usr/bin
mkdir -p %buildroot/%_python_lib
mkdir -p %buildroot/etc/wopi
mkdir -p %buildroot/etc/logrotate.d
mkdir -p %buildroot/usr/lib/systemd/system
mkdir -p %buildroot/var/log/wopi
install -m 755 src/wopiserver.py     %buildroot/usr/bin/wopiserver.py
install -m 755 src/wopicheckfile.py  %buildroot/usr/bin/wopicheckfile.py
install -m 755 src/wopilistopenfiles.sh %buildroot/usr/bin/wopilistopenfiles.sh
install -m 644 src/wopiutils.py      %buildroot/%_python_lib/wopiutils.py
install -m 644 src/xrootiface.py     %buildroot/%_python_lib/xrootiface.py
install -m 644 src/localiface.py     %buildroot/%_python_lib/localiface.py
install -m 644 src/cs3iface.py       %buildroot/%_python_lib/cs3iface.py
install -m 644 wopiserver.service    %buildroot/usr/lib/systemd/system/wopiserver.service
install -m 644 wopiserver.conf       %buildroot/etc/wopi/wopiserver.defaults.conf
install -m 644 wopiserver.logrotate  %buildroot/etc/logrotate.d/cernbox-wopi-server
install -m 755 mon/wopi_grafana_feeder.py  %buildroot/usr/bin/wopi_grafana_feeder.py

%clean
rm -rf %buildroot/

%preun

%post
touch /etc/wopi/wopisecret
touch /etc/wopi/iopsecret

%files
%defattr(-,root,root,-)
/etc/wopi
/etc/logrotate.d/cernbox-wopi-server
%attr(-,cboxwopi,def-cg) /var/log/wopi
/usr/lib/systemd/system/wopiserver.service
/usr/bin/*
%_python_lib/*

%changelog
<<<<<<< HEAD
* Fri Apr 24 2020 Giuseppe Lo Presti <lopresti@cern.ch> 5.0
* Wed Apr 22 2020 Giuseppe Lo Presti <lopresti@cern.ch> 5.0
- General refactoring of the code base and evolution to
  become fully vendor-neutral
- Moved to the CS3 Organisation
=======
* Wed May 14 2020 Giuseppe Lo Presti <lopresti@cern.ch> 4.3
- Included some fixes around locking; this is hopefully the last release
  before the ScienceMesh integration
>>>>>>> 8a00f914
* Wed Apr 08 2020 Giuseppe Lo Presti <lopresti@cern.ch> 4.2
- Introduced two new lock-related endpoints to cover interoperability
  with OnlyOffice
* Wed Apr 01 2020 Giuseppe Lo Presti <lopresti@cern.ch> 4.1
- Improved WOPI lock handling
- Added detection of lock files created by Desktop apps
  (Microsoft Office and LibreOffice) to prevent data losses
* Fri Mar 06 2020 Giuseppe Lo Presti <lopresti@cern.ch> 4.0
- Major refactoring to introduce support of multiple storage access plugins:
  currently supported xrootd (default) and local storage, a CS3APIs-compliant
  access plugin is foreseen in an upcoming release.
- Added support for multiple office-like applications: currently supported
  office apps are Microsoft Office Online and Collabora Online
- Included minor fixes in the core WOPI code
* Mon Jul  1 2019 Giuseppe Lo Presti <lopresti@cern.ch> 3.1
- Fixed handling of strings/byte-arrays
- Packaging adapted to CentOS7 and pip3
* Tue Oct  9 2018 Giuseppe Lo Presti <lopresti@cern.ch> 3.0
- Ported software to Python 3
- Removed experimental nginx configuration
* Mon Jul  2 2018 Giuseppe Lo Presti <lopresti@cern.ch> 2.8
- Introduced support for multiple storage backends
* Thu Feb 15 2018 Giuseppe Lo Presti <lopresti@cern.ch> 2.7
- Improved handling of newly created files, including working
  around an issue with concurrent editing from Office Online
* Mon Jan 22 2018 Giuseppe Lo Presti <lopresti@cern.ch> 2.6
- Port to xrootd 4.8 and its python bindings
- Docker and docker-compose files made available in the repo
* Thu Dec  7 2017 Giuseppe Lo Presti <lopresti@cern.ch> 2.5
- Improved logging to get time statistics about xrootd remote calls
  and consistently log the access token across all relevant log messages
- Included script to parse logs and send statistics to grafana
* Mon Aug 21 2017 Giuseppe Lo Presti <lopresti@cern.ch> 2.0
- Incorporated contributions from AARNet, introduced many configurable items
- Improved docker image configuration for running behind a load balancer
- Included support for nginx as load balancer (this is still experimental
  and not required for the functioning of the WOPI server)
- Improved logging for monitoring purposes, introduced script
  to populate a grafana instance with relevant metrics
- Fixed WebDAV URL
* Fri May 19 2017 Giuseppe Lo Presti <lopresti@cern.ch> 1.5
- Improved support for anonymous shares
- Added support for desktop access via WebDAV
- Fixed handling of expired WOPI locks
* Fri May  5 2017 Giuseppe Lo Presti <lopresti@cern.ch> 1.4
- Disabled renaming and added work-around for looping locking requests
- Get list of currently opened files for operations purposes
- General refactoring of the code
* Fri Apr  7 2017 Giuseppe Lo Presti <lopresti@cern.ch> 1.3
- Improved navigation and properties in Office Online
- Fixed lock handling to adhere to specifications (this is known
  to break renaming in Word and PowerPoint)
* Wed Mar 22 2017 Giuseppe Lo Presti <lopresti@cern.ch> 1.2
- Support creation of new documents
* Wed Mar  1 2017 Giuseppe Lo Presti <lopresti@cern.ch> 1.1
- Improved lock handling to fully support concurrent editing
* Fri Feb 24 2017 Giuseppe Lo Presti <lopresti@cern.ch> 1.0
- First official release for internal deployment after first round of tests
* Fri Feb 17 2017 Giuseppe Lo Presti <lopresti@cern.ch> 0.4
- Support for https, download URL and minor fixes
- Release for pre-production tests
* Tue Feb 14 2017 Giuseppe Lo Presti <lopresti@cern.ch> 0.3
- Implemented the locking interface
- Support the PutRelativeFile, RenameFile, DeleteFile operations
- Refined the /cbox API to interact with OwnCloud
* Wed Jan 18 2017 Giuseppe Lo Presti <lopresti@cern.ch> 0.2
- First nearly complete version for test deployment with eosbackup
* Thu Jan  5 2017 Giuseppe Lo Presti <lopresti@cern.ch> 0.1
- First packaging for the WOPI server prototype<|MERGE_RESOLUTION|>--- conflicted
+++ resolved
@@ -3,8 +3,8 @@
 #
 Name:      cernbox-wopi-server
 Summary:   A WOPI server to support Office online suites for the ScienceMesh IOP
-Version:   4.3
-Release:   1%{?dist}
+Version:   5.0
+Release:   0%{?dist}
 License:   GPLv3
 Buildroot: %{_tmppath}/%{name}-buildroot
 Group:     CERN-IT/ST
@@ -75,17 +75,13 @@
 %_python_lib/*
 
 %changelog
-<<<<<<< HEAD
-* Fri Apr 24 2020 Giuseppe Lo Presti <lopresti@cern.ch> 5.0
-* Wed Apr 22 2020 Giuseppe Lo Presti <lopresti@cern.ch> 5.0
+* Fri May 22 2020 Giuseppe Lo Presti <lopresti@cern.ch> 5.0
 - General refactoring of the code base and evolution to
   become fully vendor-neutral
 - Moved to the CS3 Organisation
-=======
 * Wed May 14 2020 Giuseppe Lo Presti <lopresti@cern.ch> 4.3
 - Included some fixes around locking; this is hopefully the last release
   before the ScienceMesh integration
->>>>>>> 8a00f914
 * Wed Apr 08 2020 Giuseppe Lo Presti <lopresti@cern.ch> 4.2
 - Introduced two new lock-related endpoints to cover interoperability
   with OnlyOffice
